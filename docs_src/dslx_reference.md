--- conflicted
+++ resolved
@@ -363,11 +363,11 @@
 // The unit type, carries no information.
 let unit = ();
 
-// A tuple containing two bits elements.
-let pair = (0b100, 0b101);
-```
-
-Exmaple of a tuple type:
+// A tuple containing two bits-typed elements.
+let pair = (u3:0b100, u4:0b1101);
+```
+
+Example of a tuple type:
 
 ```dslx
 // The type of a tuple with 2 elements.
@@ -1027,7 +1027,7 @@
 
 ```dslx
 fn shr_two(x: s32) -> s32 {
-x >> 2
+  x >> 2
 }
 ```
 
@@ -1500,7 +1500,7 @@
 An infamous wrinkle is introduced for parametric functions: consider the
 following function:
 
-```dslx
+```dslx-snippet
 // (Note: DSLX does not currently support the `T: type` construct shown here,
 // it is for example purposes only.)
 fn add_wrapper<T: type, U: type>(x: T, y: U) -> T {
@@ -1557,7 +1557,6 @@
 optimizations and analyses on their higher level ("lifted") form. As of now,
 `map` is the sole parallel-primitive-oriented built-in.
 
-<<<<<<< HEAD
 ### add_with_carry
 
 Operation that produces the result of the add, as well as the carry bit as an
@@ -1571,9 +1570,6 @@
 ```
 
 ### map
-=======
-### `map`
->>>>>>> 4da30431
 
 `map`, similarly to other languages, executes a transformation function on all
 the elements of an original array to produce the resulting "mapped' array.
@@ -1619,7 +1615,6 @@
   assert_eq(u32:3, x2)
 ```
 
-<<<<<<< HEAD
 ### concat
 
 Named variant of the binary `++` bits-concatenation operator. Has the following
@@ -1667,9 +1662,6 @@
 but may be, as a pair, either signed or unsigned (either uN or sN).
 
 ### signex
-=======
-### `signex`
->>>>>>> 4da30431
 
 Casting has well-defined extension rules, but in some cases it is necessary to
 be explicit about sign-extensions, if just for code readability. For this, there
@@ -1692,7 +1684,6 @@
 
 Note that both `s` and `u` contain the same bits in the above example.
 
-<<<<<<< HEAD
 ### slice
 
 Array-slice builtin operation. Note that the "want" argument is *not* used as a
@@ -1705,9 +1696,6 @@
 ```
 
 ### rev
-=======
-### `rev`
->>>>>>> 4da30431
 
 `rev` is used to reverse the bits in an unsigned bits value. The LSb in the
 input becomes the MSb in the result, the 2nd LSb becomes the 2nd MSb in the
